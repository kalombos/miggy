[build-system]
requires = ["hatchling"]
build-backend = "hatchling.build"

[tool.hatch.build.targets.wheel]
packages = ["peewee_migrate"]


[project]
name = "peewee-migrate2"
version = "1.6.5"
authors = [
  {name = "Gorshkov Nikolay", email = "nogamemorebrain@gmail.com"},
  {name = "Kirill Klenov"},
  {name = "spumer"},
]

description = "a database migration tool for usage with the peewee ORM"
readme = "README.rst"
requires-python = ">=3.10"
classifiers=[
    'Development Status :: 4 - Beta',
    'Intended Audience :: Developers',
    'License :: OSI Approved :: BSD License',
    'Natural Language :: English',
    'Natural Language :: Russian',
    'Operating System :: OS Independent',
    'Programming Language :: Python :: 3',
    'Programming Language :: Python',
    'Topic :: Software Development :: Libraries :: Python Modules',
    'Topic :: Software Development :: Testing',
    'Topic :: Utilities',
]
license = "BSD-4-Clause"

dependencies = [
    "peewee>=3.17.9",
    "click>=6.7"
]

[project.optional-dependencies]
dev = [
    "pytest==8.4.2",
    "psycopg2-binary>=2.8.1",
    "build",
    "twine",
<<<<<<< HEAD
    "ruff==0.13.3",
    "poethepoet==0.37.0",
    "mypy==1.18.2",
    "types-peewee"
=======
    "ruff==0.14.0",
    "poethepoet==0.37.0"
>>>>>>> 2d73ab56
]



[project.urls]
Homepage = "https://github.com/kalombos/peewee_migrate2"
Issues = "https://github.com/kalombos/peewee_migrate2/issues"


[project.scripts]
pw_migrate = "peewee_migrate.cli:cli"


[tool.mypy]
exclude = "(venv|migrations)"

[tool.ruff]
line-length = 120
[tool.ruff.lint]
select = [
    'UP035',
    'F',
    'E',
    'I',
    'TC'
]

[tool.poe.tasks.lint]
help = "Run the type checker"
cmd  = "ruff check"

[tool.poe.tasks.types]
help = "Run the type checker"
cmd  = "mypy ."

[tool.poe.tasks.check_format]
help = "Run the format checker"
cmd  = "ruff format --check"

[tool.poe.tasks.format_by_checker]
help = "Run the check formater"
cmd  = "ruff check --fix-only -e"

[tool.poe.tasks.format_by_formatter]
help = "Run the ruff formatter"
cmd  = "ruff format"

[tool.poe.tasks.format]
help = "Run ruff check and ruff format formatters"
sequence  = ["format_by_checker", "format_by_formatter"]

[tool.poe.tasks.test]
help = "Run tests"
cmd  = "pytest -vv -x"

[tool.poe.tasks.check]
help = "Run all checks on the code base"
sequence = ["lint", "check_format", "types", "test"]<|MERGE_RESOLUTION|>--- conflicted
+++ resolved
@@ -44,15 +44,10 @@
     "psycopg2-binary>=2.8.1",
     "build",
     "twine",
-<<<<<<< HEAD
-    "ruff==0.13.3",
+    "ruff==0.14.0",
     "poethepoet==0.37.0",
     "mypy==1.18.2",
     "types-peewee"
-=======
-    "ruff==0.14.0",
-    "poethepoet==0.37.0"
->>>>>>> 2d73ab56
 ]
 
 
